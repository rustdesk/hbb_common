use std::{
    collections::{HashMap, HashSet},
    fs,
    io::{Read, Write},
    net::{IpAddr, Ipv4Addr, Ipv6Addr, SocketAddr},
    ops::{Deref, DerefMut},
    path::{Path, PathBuf},
    sync::{Mutex, RwLock},
    time::{Duration, Instant, SystemTime},
};

use anyhow::Result;
use bytes::Bytes;
use rand::Rng;
use regex::Regex;
use serde as de;
use serde_derive::{Deserialize, Serialize};
use serde_json;
use sodiumoxide::base64;
use sodiumoxide::crypto::sign;

use crate::{
    compress::{compress, decompress},
    log,
    password_security::{
        decrypt_str_or_original, decrypt_vec_or_original, encrypt_str_or_original,
        encrypt_vec_or_original, symmetric_crypt,
    },
};

pub const RENDEZVOUS_TIMEOUT: u64 = 12_000;
pub const CONNECT_TIMEOUT: u64 = 18_000;
pub const READ_TIMEOUT: u64 = 18_000;
// https://github.com/quic-go/quic-go/issues/525#issuecomment-294531351
// https://datatracker.ietf.org/doc/html/draft-hamilton-early-deployment-quic-00#section-6.10
// 15 seconds is recommended by quic, though oneSIP recommend 25 seconds,
// https://www.onsip.com/voip-resources/voip-fundamentals/what-is-nat-keepalive
pub const REG_INTERVAL: i64 = 15_000;
pub const COMPRESS_LEVEL: i32 = 3;
const SERIAL: i32 = 3;
const PASSWORD_ENC_VERSION: &str = "00";
pub const ENCRYPT_MAX_LEN: usize = 128; // used for password, pin, etc, not for all

#[cfg(target_os = "macos")]
lazy_static::lazy_static! {
    pub static ref ORG: RwLock<String> = RwLock::new("com.carriez".to_owned());
}

type Size = (i32, i32, i32, i32);
type KeyPair = (Vec<u8>, Vec<u8>);

lazy_static::lazy_static! {
    static ref CONFIG: RwLock<Config> = RwLock::new(Config::load());
    static ref CONFIG2: RwLock<Config2> = RwLock::new(Config2::load());
    static ref LOCAL_CONFIG: RwLock<LocalConfig> = RwLock::new(LocalConfig::load());
    static ref TRUSTED_DEVICES: RwLock<(Vec<TrustedDevice>, bool)> = Default::default();
    static ref ONLINE: Mutex<HashMap<String, i64>> = Default::default();
    pub static ref PROD_RENDEZVOUS_SERVER: RwLock<String> = RwLock::new("".to_owned());
    pub static ref EXE_RENDEZVOUS_SERVER: RwLock<String> = Default::default();
    pub static ref APP_NAME: RwLock<String> = RwLock::new("RustDesk".to_owned());
    static ref KEY_PAIR: Mutex<Option<KeyPair>> = Default::default();
    static ref USER_DEFAULT_CONFIG: RwLock<(UserDefaultConfig, Instant)> = RwLock::new((UserDefaultConfig::load(), Instant::now()));
    pub static ref NEW_STORED_PEER_CONFIG: Mutex<HashSet<String>> = Default::default();
    pub static ref DEFAULT_SETTINGS: RwLock<HashMap<String, String>> = Default::default();
    pub static ref OVERWRITE_SETTINGS: RwLock<HashMap<String, String>> = Default::default();
    pub static ref DEFAULT_DISPLAY_SETTINGS: RwLock<HashMap<String, String>> = Default::default();
    pub static ref OVERWRITE_DISPLAY_SETTINGS: RwLock<HashMap<String, String>> = Default::default();
    pub static ref DEFAULT_LOCAL_SETTINGS: RwLock<HashMap<String, String>> = Default::default();
    pub static ref OVERWRITE_LOCAL_SETTINGS: RwLock<HashMap<String, String>> = Default::default();
    pub static ref HARD_SETTINGS: RwLock<HashMap<String, String>> = Default::default();
    pub static ref BUILTIN_SETTINGS: RwLock<HashMap<String, String>> = Default::default();
}

lazy_static::lazy_static! {
    pub static ref APP_DIR: RwLock<String> = Default::default();
}

#[cfg(any(target_os = "android", target_os = "ios"))]
lazy_static::lazy_static! {
    pub static ref APP_HOME_DIR: RwLock<String> = Default::default();
}

pub const LINK_DOCS_HOME: &str = "https://rustdesk.com/docs/en/";
pub const LINK_DOCS_X11_REQUIRED: &str = "https://rustdesk.com/docs/en/manual/linux/#x11-required";
pub const LINK_HEADLESS_LINUX_SUPPORT: &str =
    "https://github.com/rustdesk/rustdesk/wiki/Headless-Linux-Support";
lazy_static::lazy_static! {
    pub static ref HELPER_URL: HashMap<&'static str, &'static str> = HashMap::from([
        ("rustdesk docs home", LINK_DOCS_HOME),
        ("rustdesk docs x11-required", LINK_DOCS_X11_REQUIRED),
        ("rustdesk x11 headless", LINK_HEADLESS_LINUX_SUPPORT),
        ]);
}

const CHARS: &[char] = &[
    '2', '3', '4', '5', '6', '7', '8', '9', 'a', 'b', 'c', 'd', 'e', 'f', 'g', 'h', 'i', 'j', 'k',
    'm', 'n', 'p', 'q', 'r', 's', 't', 'u', 'v', 'w', 'x', 'y', 'z',
];

pub const RENDEZVOUS_SERVERS: &[&str] = &["hwrustdesk.lxjl.love"];
<<<<<<< HEAD
pub const OPTION_API_SERVER: &str = "hwrustdesk.lxjl.love";
=======
pub const API_SERVER: &str = "https://hwrustdesk.lxjl.love";
>>>>>>> 748bbba7
pub const RS_PUB_KEY: &str = "Lixi40233251";

pub const RENDEZVOUS_PORT: i32 = 21116;
pub const RELAY_PORT: i32 = 21117;

macro_rules! serde_field_string {
    ($default_func:ident, $de_func:ident, $default_expr:expr) => {
        fn $default_func() -> String {
            $default_expr
        }

        fn $de_func<'de, D>(deserializer: D) -> Result<String, D::Error>
        where
            D: de::Deserializer<'de>,
        {
            let s: String =
                de::Deserialize::deserialize(deserializer).unwrap_or(Self::$default_func());
            if s.is_empty() {
                return Ok(Self::$default_func());
            }
            Ok(s)
        }
    };
}

macro_rules! serde_field_bool {
    ($struct_name: ident, $field_name: literal, $func: ident, $default: literal) => {
        #[derive(Debug, Clone, PartialEq, Serialize, Deserialize)]
        pub struct $struct_name {
            #[serde(default = $default, rename = $field_name, deserialize_with = "deserialize_bool")]
            pub v: bool,
        }
        impl Default for $struct_name {
            fn default() -> Self {
                Self { v: Self::$func() }
            }
        }
        impl $struct_name {
            pub fn $func() -> bool {
                UserDefaultConfig::read($field_name) == "Y"
            }
        }
        impl Deref for $struct_name {
            type Target = bool;

            fn deref(&self) -> &Self::Target {
                &self.v
            }
        }
        impl DerefMut for $struct_name {
            fn deref_mut(&mut self) -> &mut Self::Target {
                &mut self.v
            }
        }
    };
}

#[derive(Clone, Copy, PartialEq, Eq, Debug)]
pub enum NetworkType {
    Direct,
    ProxySocks,
}

#[derive(Debug, Default, Serialize, Deserialize, Clone, PartialEq)]
pub struct Config {
    #[serde(
        default,
        skip_serializing_if = "String::is_empty",
        deserialize_with = "deserialize_string"
    )]
    pub id: String, // use
    #[serde(default, deserialize_with = "deserialize_string")]
    enc_id: String, // store
    #[serde(default, deserialize_with = "deserialize_string")]
    password: String,
    #[serde(default, deserialize_with = "deserialize_string")]
    salt: String,
    #[serde(default, deserialize_with = "deserialize_keypair")]
    key_pair: KeyPair, // sk, pk
    #[serde(default, deserialize_with = "deserialize_bool")]
    key_confirmed: bool,
    #[serde(default, deserialize_with = "deserialize_hashmap_string_bool")]
    keys_confirmed: HashMap<String, bool>,
}

#[derive(Debug, Default, PartialEq, Serialize, Deserialize, Clone)]
pub struct Socks5Server {
    #[serde(default, deserialize_with = "deserialize_string")]
    pub proxy: String,
    #[serde(default, deserialize_with = "deserialize_string")]
    pub username: String,
    #[serde(default, deserialize_with = "deserialize_string")]
    pub password: String,
}

// more variable configs
#[derive(Debug, Default, Serialize, Deserialize, Clone, PartialEq)]
pub struct Config2 {
    #[serde(default, deserialize_with = "deserialize_string")]
    rendezvous_server: String,
    #[serde(default, deserialize_with = "deserialize_i32")]
    nat_type: i32,
    #[serde(default, deserialize_with = "deserialize_i32")]
    serial: i32,
    #[serde(default, deserialize_with = "deserialize_string")]
    unlock_pin: String,
    #[serde(default, deserialize_with = "deserialize_string")]
    trusted_devices: String,

    #[serde(default)]
    socks: Option<Socks5Server>,

    // the other scalar value must before this
    #[serde(default, deserialize_with = "deserialize_hashmap_string_string")]
    pub options: HashMap<String, String>,
}

#[derive(Debug, Default, Serialize, Deserialize, Clone, PartialEq)]
pub struct Resolution {
    pub w: i32,
    pub h: i32,
}

#[derive(Debug, Serialize, Deserialize, Clone, PartialEq)]
pub struct PeerConfig {
    #[serde(default, deserialize_with = "deserialize_vec_u8")]
    pub password: Vec<u8>,
    #[serde(default, deserialize_with = "deserialize_size")]
    pub size: Size,
    #[serde(default, deserialize_with = "deserialize_size")]
    pub size_ft: Size,
    #[serde(default, deserialize_with = "deserialize_size")]
    pub size_pf: Size,
    #[serde(
        default = "PeerConfig::default_view_style",
        deserialize_with = "PeerConfig::deserialize_view_style",
        skip_serializing_if = "String::is_empty"
    )]
    pub view_style: String,
    // Image scroll style, scrollbar or scroll auto
    #[serde(
        default = "PeerConfig::default_scroll_style",
        deserialize_with = "PeerConfig::deserialize_scroll_style",
        skip_serializing_if = "String::is_empty"
    )]
    pub scroll_style: String,
    #[serde(
        default = "PeerConfig::default_image_quality",
        deserialize_with = "PeerConfig::deserialize_image_quality",
        skip_serializing_if = "String::is_empty"
    )]
    pub image_quality: String,
    #[serde(
        default = "PeerConfig::default_custom_image_quality",
        deserialize_with = "PeerConfig::deserialize_custom_image_quality",
        skip_serializing_if = "Vec::is_empty"
    )]
    pub custom_image_quality: Vec<i32>,
    #[serde(flatten)]
    pub show_remote_cursor: ShowRemoteCursor,
    #[serde(flatten)]
    pub lock_after_session_end: LockAfterSessionEnd,
    #[serde(flatten)]
    pub privacy_mode: PrivacyMode,
    #[serde(flatten)]
    pub allow_swap_key: AllowSwapKey,
    #[serde(default, deserialize_with = "deserialize_vec_i32_string_i32")]
    pub port_forwards: Vec<(i32, String, i32)>,
    #[serde(default, deserialize_with = "deserialize_i32")]
    pub direct_failures: i32,
    #[serde(flatten)]
    pub disable_audio: DisableAudio,
    #[serde(flatten)]
    pub disable_clipboard: DisableClipboard,
    #[serde(flatten)]
    pub enable_file_copy_paste: EnableFileCopyPaste,
    #[serde(flatten)]
    pub show_quality_monitor: ShowQualityMonitor,
    #[serde(flatten)]
    pub follow_remote_cursor: FollowRemoteCursor,
    #[serde(flatten)]
    pub follow_remote_window: FollowRemoteWindow,
    #[serde(
        default,
        deserialize_with = "deserialize_string",
        skip_serializing_if = "String::is_empty"
    )]
    pub keyboard_mode: String,
    #[serde(flatten)]
    pub view_only: ViewOnly,
    #[serde(flatten)]
    pub sync_init_clipboard: SyncInitClipboard,
    // Mouse wheel or touchpad scroll mode
    #[serde(
        default = "PeerConfig::default_reverse_mouse_wheel",
        deserialize_with = "PeerConfig::deserialize_reverse_mouse_wheel",
        skip_serializing_if = "String::is_empty"
    )]
    pub reverse_mouse_wheel: String,
    #[serde(
        default = "PeerConfig::default_displays_as_individual_windows",
        deserialize_with = "PeerConfig::deserialize_displays_as_individual_windows",
        skip_serializing_if = "String::is_empty"
    )]
    pub displays_as_individual_windows: String,
    #[serde(
        default = "PeerConfig::default_use_all_my_displays_for_the_remote_session",
        deserialize_with = "PeerConfig::deserialize_use_all_my_displays_for_the_remote_session",
        skip_serializing_if = "String::is_empty"
    )]
    pub use_all_my_displays_for_the_remote_session: String,

    #[serde(
        default,
        deserialize_with = "deserialize_hashmap_resolutions",
        skip_serializing_if = "HashMap::is_empty"
    )]
    pub custom_resolutions: HashMap<String, Resolution>,

    // The other scalar value must before this
    #[serde(
        default,
        deserialize_with = "deserialize_hashmap_string_string",
        skip_serializing_if = "HashMap::is_empty"
    )]
    pub options: HashMap<String, String>, // not use delete to represent default values
    // Various data for flutter ui
    #[serde(default, deserialize_with = "deserialize_hashmap_string_string")]
    pub ui_flutter: HashMap<String, String>,
    #[serde(default)]
    pub info: PeerInfoSerde,
    #[serde(default)]
    pub transfer: TransferSerde,
}

impl Default for PeerConfig {
    fn default() -> Self {
        Self {
            password: Default::default(),
            size: Default::default(),
            size_ft: Default::default(),
            size_pf: Default::default(),
            view_style: Self::default_view_style(),
            scroll_style: Self::default_scroll_style(),
            image_quality: Self::default_image_quality(),
            custom_image_quality: Self::default_custom_image_quality(),
            show_remote_cursor: Default::default(),
            lock_after_session_end: Default::default(),
            privacy_mode: Default::default(),
            allow_swap_key: Default::default(),
            port_forwards: Default::default(),
            direct_failures: Default::default(),
            disable_audio: Default::default(),
            disable_clipboard: Default::default(),
            enable_file_copy_paste: Default::default(),
            show_quality_monitor: Default::default(),
            follow_remote_cursor: Default::default(),
            follow_remote_window: Default::default(),
            keyboard_mode: Default::default(),
            view_only: Default::default(),
            reverse_mouse_wheel: Self::default_reverse_mouse_wheel(),
            displays_as_individual_windows: Self::default_displays_as_individual_windows(),
            use_all_my_displays_for_the_remote_session:
                Self::default_use_all_my_displays_for_the_remote_session(),
            custom_resolutions: Default::default(),
            options: Self::default_options(),
            ui_flutter: Default::default(),
            info: Default::default(),
            transfer: Default::default(),
            sync_init_clipboard: Default::default(),
        }
    }
}

#[derive(Debug, PartialEq, Default, Serialize, Deserialize, Clone)]
pub struct PeerInfoSerde {
    #[serde(default, deserialize_with = "deserialize_string")]
    pub username: String,
    #[serde(default, deserialize_with = "deserialize_string")]
    pub hostname: String,
    #[serde(default, deserialize_with = "deserialize_string")]
    pub platform: String,
}

#[derive(Debug, Default, Serialize, Deserialize, Clone, PartialEq)]
pub struct TransferSerde {
    #[serde(default, deserialize_with = "deserialize_vec_string")]
    pub write_jobs: Vec<String>,
    #[serde(default, deserialize_with = "deserialize_vec_string")]
    pub read_jobs: Vec<String>,
}

#[inline]
pub fn get_online_state() -> i64 {
    *ONLINE.lock().unwrap().values().max().unwrap_or(&0)
}

#[cfg(not(any(target_os = "android", target_os = "ios")))]
fn patch(path: PathBuf) -> PathBuf {
    if let Some(_tmp) = path.to_str() {
        #[cfg(windows)]
        return _tmp
            .replace(
                "system32\\config\\systemprofile",
                "ServiceProfiles\\LocalService",
            )
            .into();
        #[cfg(target_os = "macos")]
        return _tmp.replace("Application Support", "Preferences").into();
        #[cfg(target_os = "linux")]
        {
            if _tmp == "/root" {
                if let Ok(user) = crate::platform::linux::run_cmds_trim_newline("whoami") {
                    if user != "root" {
                        let cmd = format!("getent passwd '{}' | awk -F':' '{{print $6}}'", user);
                        if let Ok(output) = crate::platform::linux::run_cmds_trim_newline(&cmd) {
                            return output.into();
                        }
                        return format!("/home/{user}").into();
                    }
                }
            }
        }
    }
    path
}

impl Config2 {
    fn load() -> Config2 {
        let mut config = Config::load_::<Config2>("2");
        let mut store = false;
        if let Some(mut socks) = config.socks {
            let (password, _, store2) =
                decrypt_str_or_original(&socks.password, PASSWORD_ENC_VERSION);
            socks.password = password;
            config.socks = Some(socks);
            store |= store2;
        }
        let (unlock_pin, _, store2) =
            decrypt_str_or_original(&config.unlock_pin, PASSWORD_ENC_VERSION);
        config.unlock_pin = unlock_pin;
        store |= store2;
        if store {
            config.store();
        }
        config
    }

    pub fn file() -> PathBuf {
        Config::file_("2")
    }

    fn store(&self) {
        let mut config = self.clone();
        if let Some(mut socks) = config.socks {
            socks.password =
                encrypt_str_or_original(&socks.password, PASSWORD_ENC_VERSION, ENCRYPT_MAX_LEN);
            config.socks = Some(socks);
        }
        config.unlock_pin =
            encrypt_str_or_original(&config.unlock_pin, PASSWORD_ENC_VERSION, ENCRYPT_MAX_LEN);
        Config::store_(&config, "2");
    }

    pub fn get() -> Config2 {
        return CONFIG2.read().unwrap().clone();
    }

    pub fn set(cfg: Config2) -> bool {
        let mut lock = CONFIG2.write().unwrap();
        if *lock == cfg {
            return false;
        }
        *lock = cfg;
        lock.store();
        true
    }
}

pub fn load_path<T: serde::Serialize + serde::de::DeserializeOwned + Default + std::fmt::Debug>(
    file: PathBuf,
) -> T {
    let cfg = match confy::load_path(&file) {
        Ok(config) => config,
        Err(err) => {
            if let confy::ConfyError::GeneralLoadError(err) = &err {
                if err.kind() == std::io::ErrorKind::NotFound {
                    return T::default();
                }
            }
            log::error!("Failed to load config '{}': {}", file.display(), err);
            T::default()
        }
    };
    cfg
}

#[inline]
pub fn store_path<T: serde::Serialize>(path: PathBuf, cfg: T) -> crate::ResultType<()> {
    #[cfg(not(windows))]
    {
        use std::os::unix::fs::PermissionsExt;
        Ok(confy::store_path_perms(
            path,
            cfg,
            fs::Permissions::from_mode(0o600),
        )?)
    }
    #[cfg(windows)]
    {
        Ok(confy::store_path(path, cfg)?)
    }
}

impl Config {
    fn load_<T: serde::Serialize + serde::de::DeserializeOwned + Default + std::fmt::Debug>(
        suffix: &str,
    ) -> T {
        let file = Self::file_(suffix);
        let cfg = load_path(file);
        if suffix.is_empty() {
            log::trace!("{:?}", cfg);
        }
        cfg
    }

    fn store_<T: serde::Serialize>(config: &T, suffix: &str) {
        let file = Self::file_(suffix);
        if let Err(err) = store_path(file, config) {
            log::error!("Failed to store {suffix} config: {err}");
        }
    }

    fn load() -> Config {
        let mut config = Config::load_::<Config>("");
        let mut store = false;
        let (password, _, store1) = decrypt_str_or_original(&config.password, PASSWORD_ENC_VERSION);
        config.password = password;
        store |= store1;
        let mut id_valid = false;
        let (id, encrypted, store2) = decrypt_str_or_original(&config.enc_id, PASSWORD_ENC_VERSION);
        if encrypted {
            config.id = id;
            id_valid = true;
            store |= store2;
        } else if
        // Comment out for forward compatible
        // crate::get_modified_time(&Self::file_(""))
        // .checked_sub(std::time::Duration::from_secs(30)) // allow modification during installation
        // .unwrap_or_else(crate::get_exe_time)
        // < crate::get_exe_time()
        // &&
        !config.id.is_empty()
            && config.enc_id.is_empty()
            && !decrypt_str_or_original(&config.id, PASSWORD_ENC_VERSION).1
        {
            id_valid = true;
            store = true;
        }
        if !id_valid {
            for _ in 0..3 {
                if let Some(id) = Config::get_auto_id() {
                    config.id = id;
                    store = true;
                    break;
                } else {
                    log::error!("Failed to generate new id");
                }
            }
        }
        if store {
            config.store();
        }
        config
    }

    fn store(&self) {
        let mut config = self.clone();
        config.password =
            encrypt_str_or_original(&config.password, PASSWORD_ENC_VERSION, ENCRYPT_MAX_LEN);
        config.enc_id = encrypt_str_or_original(&config.id, PASSWORD_ENC_VERSION, ENCRYPT_MAX_LEN);
        config.id = "".to_owned();
        Config::store_(&config, "");
    }

    pub fn file() -> PathBuf {
        Self::file_("")
    }

    fn file_(suffix: &str) -> PathBuf {
        let name = format!("{}{}", *APP_NAME.read().unwrap(), suffix);
        Config::with_extension(Self::path(name))
    }

    pub fn is_empty(&self) -> bool {
        (self.id.is_empty() && self.enc_id.is_empty()) || self.key_pair.0.is_empty()
    }

    pub fn get_home() -> PathBuf {
        #[cfg(any(target_os = "android", target_os = "ios"))]
        return PathBuf::from(APP_HOME_DIR.read().unwrap().as_str());
        #[cfg(not(any(target_os = "android", target_os = "ios")))]
        {
            if let Some(path) = dirs_next::home_dir() {
                patch(path)
            } else if let Ok(path) = std::env::current_dir() {
                path
            } else {
                std::env::temp_dir()
            }
        }
    }

    pub fn path<P: AsRef<Path>>(p: P) -> PathBuf {
        #[cfg(any(target_os = "android", target_os = "ios"))]
        {
            let mut path: PathBuf = APP_DIR.read().unwrap().clone().into();
            path.push(p);
            return path;
        }
        #[cfg(not(any(target_os = "android", target_os = "ios")))]
        {
            #[cfg(not(target_os = "macos"))]
            let org = "".to_owned();
            #[cfg(target_os = "macos")]
            let org = ORG.read().unwrap().clone();
            // /var/root for root
            if let Some(project) =
                directories_next::ProjectDirs::from("", &org, &APP_NAME.read().unwrap())
            {
                let mut path = patch(project.config_dir().to_path_buf());
                path.push(p);
                return path;
            }
            "".into()
        }
    }

    #[allow(unreachable_code)]
    pub fn log_path() -> PathBuf {
        #[cfg(target_os = "macos")]
        {
            if let Some(path) = dirs_next::home_dir().as_mut() {
                path.push(format!("Library/Logs/{}", *APP_NAME.read().unwrap()));
                return path.clone();
            }
        }
        #[cfg(target_os = "linux")]
        {
            let mut path = Self::get_home();
            path.push(format!(".local/share/logs/{}", *APP_NAME.read().unwrap()));
            std::fs::create_dir_all(&path).ok();
            return path;
        }
        #[cfg(target_os = "android")]
        {
            let mut path = Self::get_home();
            path.push(format!("{}/Logs", *APP_NAME.read().unwrap()));
            std::fs::create_dir_all(&path).ok();
            return path;
        }
        if let Some(path) = Self::path("").parent() {
            let mut path: PathBuf = path.into();
            path.push("log");
            return path;
        }
        "".into()
    }

    pub fn ipc_path(postfix: &str) -> String {
        #[cfg(windows)]
        {
            // \\ServerName\pipe\PipeName
            // where ServerName is either the name of a remote computer or a period, to specify the local computer.
            // https://docs.microsoft.com/en-us/windows/win32/ipc/pipe-names
            format!(
                "\\\\.\\pipe\\{}\\query{}",
                *APP_NAME.read().unwrap(),
                postfix
            )
        }
        #[cfg(not(windows))]
        {
            use std::os::unix::fs::PermissionsExt;
            #[cfg(target_os = "android")]
            let mut path: PathBuf =
                format!("{}/{}", *APP_DIR.read().unwrap(), *APP_NAME.read().unwrap()).into();
            #[cfg(not(target_os = "android"))]
            let mut path: PathBuf = format!("/tmp/{}", *APP_NAME.read().unwrap()).into();
            fs::create_dir(&path).ok();
            fs::set_permissions(&path, fs::Permissions::from_mode(0o0777)).ok();
            path.push(format!("ipc{postfix}"));
            path.to_str().unwrap_or("").to_owned()
        }
    }

    pub fn icon_path() -> PathBuf {
        let mut path = Self::path("icons");
        if fs::create_dir_all(&path).is_err() {
            path = std::env::temp_dir();
        }
        path
    }

    #[inline]
    pub fn get_any_listen_addr(is_ipv4: bool) -> SocketAddr {
        if is_ipv4 {
            SocketAddr::new(IpAddr::V4(Ipv4Addr::UNSPECIFIED), 0)
        } else {
            SocketAddr::new(IpAddr::V6(Ipv6Addr::UNSPECIFIED), 0)
        }
    }

    pub fn get_rendezvous_server() -> String {
        let mut rendezvous_server = EXE_RENDEZVOUS_SERVER.read().unwrap().clone();
        if rendezvous_server.is_empty() {
            rendezvous_server = Self::get_option("custom-rendezvous-server");
        }
        if rendezvous_server.is_empty() {
            rendezvous_server = PROD_RENDEZVOUS_SERVER.read().unwrap().clone();
        }
        if rendezvous_server.is_empty() {
            rendezvous_server = CONFIG2.read().unwrap().rendezvous_server.clone();
        }
        if rendezvous_server.is_empty() {
            rendezvous_server = Self::get_rendezvous_servers()
                .drain(..)
                .next()
                .unwrap_or_default();
        }
        if !rendezvous_server.contains(':') {
            rendezvous_server = format!("{rendezvous_server}:{RENDEZVOUS_PORT}");
        }
        rendezvous_server
    }

    pub fn get_rendezvous_servers() -> Vec<String> {
        let s = EXE_RENDEZVOUS_SERVER.read().unwrap().clone();
        if !s.is_empty() {
            return vec![s];
        }
        let s = Self::get_option("custom-rendezvous-server");
        if !s.is_empty() {
            return vec![s];
        }
        let s = PROD_RENDEZVOUS_SERVER.read().unwrap().clone();
        if !s.is_empty() {
            return vec![s];
        }
        let serial_obsolute = CONFIG2.read().unwrap().serial > SERIAL;
        if serial_obsolute {
            let ss: Vec<String> = Self::get_option("rendezvous-servers")
                .split(',')
                .filter(|x| x.contains('.'))
                .map(|x| x.to_owned())
                .collect();
            if !ss.is_empty() {
                return ss;
            }
        }
        return RENDEZVOUS_SERVERS.iter().map(|x| x.to_string()).collect();
    }

    pub fn reset_online() {
        *ONLINE.lock().unwrap() = Default::default();
    }

    pub fn update_latency(host: &str, latency: i64) {
        ONLINE.lock().unwrap().insert(host.to_owned(), latency);
        let mut host = "".to_owned();
        let mut delay = i64::MAX;
        for (tmp_host, tmp_delay) in ONLINE.lock().unwrap().iter() {
            if tmp_delay > &0 && tmp_delay < &delay {
                delay = *tmp_delay;
                host = tmp_host.to_string();
            }
        }
        if !host.is_empty() {
            let mut config = CONFIG2.write().unwrap();
            if host != config.rendezvous_server {
                log::debug!("Update rendezvous_server in config to {}", host);
                log::debug!("{:?}", *ONLINE.lock().unwrap());
                config.rendezvous_server = host;
                config.store();
            }
        }
    }

    pub fn set_id(id: &str) {
        let mut config = CONFIG.write().unwrap();
        if id == config.id {
            return;
        }
        config.id = id.into();
        config.store();
    }

    pub fn set_nat_type(nat_type: i32) {
        let mut config = CONFIG2.write().unwrap();
        if nat_type == config.nat_type {
            return;
        }
        config.nat_type = nat_type;
        config.store();
    }

    pub fn get_nat_type() -> i32 {
        CONFIG2.read().unwrap().nat_type
    }

    pub fn set_serial(serial: i32) {
        let mut config = CONFIG2.write().unwrap();
        if serial == config.serial {
            return;
        }
        config.serial = serial;
        config.store();
    }

    pub fn get_serial() -> i32 {
        std::cmp::max(CONFIG2.read().unwrap().serial, SERIAL)
    }

    fn get_auto_id() -> Option<String> {
        #[cfg(any(target_os = "android", target_os = "ios"))]
        {
            return Some(
                rand::thread_rng()
                    .gen_range(1_000_000_000..2_000_000_000)
                    .to_string(),
            );
        }

        #[cfg(not(any(target_os = "android", target_os = "ios")))]
        {
            let mut id = 0u32;
            if let Ok(Some(ma)) = mac_address::get_mac_address() {
                for x in &ma.bytes()[2..] {
                    id = (id << 8) | (*x as u32);
                }
                id &= 0x1FFFFFFF;
                Some(id.to_string())
            } else {
                None
            }
        }
    }

    pub fn get_auto_password(length: usize) -> String {
        let mut rng = rand::thread_rng();
        (0..length)
            .map(|_| CHARS[rng.gen::<usize>() % CHARS.len()])
            .collect()
    }

    pub fn get_key_confirmed() -> bool {
        CONFIG.read().unwrap().key_confirmed
    }

    pub fn set_key_confirmed(v: bool) {
        let mut config = CONFIG.write().unwrap();
        if config.key_confirmed == v {
            return;
        }
        config.key_confirmed = v;
        if !v {
            config.keys_confirmed = Default::default();
        }
        config.store();
    }

    pub fn get_host_key_confirmed(host: &str) -> bool {
        matches!(CONFIG.read().unwrap().keys_confirmed.get(host), Some(true))
    }

    pub fn set_host_key_confirmed(host: &str, v: bool) {
        if Self::get_host_key_confirmed(host) == v {
            return;
        }
        let mut config = CONFIG.write().unwrap();
        config.keys_confirmed.insert(host.to_owned(), v);
        config.store();
    }

    pub fn get_key_pair() -> KeyPair {
        // lock here to make sure no gen_keypair more than once
        // no use of CONFIG directly here to ensure no recursive calling in Config::load because of password dec which calling this function
        let mut lock = KEY_PAIR.lock().unwrap();
        if let Some(p) = lock.as_ref() {
            return p.clone();
        }
        let mut config = Config::load_::<Config>("");
        if config.key_pair.0.is_empty() {
            log::info!("Generated new keypair for id: {}", config.id);
            let (pk, sk) = sign::gen_keypair();
            let key_pair = (sk.0.to_vec(), pk.0.into());
            config.key_pair = key_pair.clone();
            std::thread::spawn(|| {
                let mut config = CONFIG.write().unwrap();
                config.key_pair = key_pair;
                config.store();
            });
        }
        *lock = Some(config.key_pair.clone());
        config.key_pair
    }

    pub fn get_id() -> String {
        let mut id = CONFIG.read().unwrap().id.clone();
        if id.is_empty() {
            if let Some(tmp) = Config::get_auto_id() {
                id = tmp;
                Config::set_id(&id);
            }
        }
        id
    }

    pub fn get_id_or(b: String) -> String {
        let a = CONFIG.read().unwrap().id.clone();
        if a.is_empty() {
            b
        } else {
            a
        }
    }

    pub fn get_options() -> HashMap<String, String> {
        let mut res = DEFAULT_SETTINGS.read().unwrap().clone();
        res.extend(CONFIG2.read().unwrap().options.clone());
        res.extend(OVERWRITE_SETTINGS.read().unwrap().clone());
        res
    }

    #[inline]
    fn purify_options(v: &mut HashMap<String, String>) {
        v.retain(|k, v| is_option_can_save(&OVERWRITE_SETTINGS, k, &DEFAULT_SETTINGS, v));
    }

    pub fn set_options(mut v: HashMap<String, String>) {
        Self::purify_options(&mut v);
        let mut config = CONFIG2.write().unwrap();
        if config.options == v {
            return;
        }
        config.options = v;
        config.store();
    }

    pub fn get_option(k: &str) -> String {
        get_or(
            &OVERWRITE_SETTINGS,
            &CONFIG2.read().unwrap().options,
            &DEFAULT_SETTINGS,
            k,
        )
        .unwrap_or_default()
    }

    pub fn get_bool_option(k: &str) -> bool {
        option2bool(k, &Self::get_option(k))
    }

    pub fn set_option(k: String, v: String) {
        if !is_option_can_save(&OVERWRITE_SETTINGS, &k, &DEFAULT_SETTINGS, &v) {
            return;
        }
        let mut config = CONFIG2.write().unwrap();
        let v2 = if v.is_empty() { None } else { Some(&v) };
        if v2 != config.options.get(&k) {
            if v2.is_none() {
                config.options.remove(&k);
            } else {
                config.options.insert(k, v);
            }
            config.store();
        }
    }

    pub fn update_id() {
        // to-do: how about if one ip register a lot of ids?
        let id = Self::get_id();
        let mut rng = rand::thread_rng();
        let new_id = rng.gen_range(1_000_000_000..2_000_000_000).to_string();
        Config::set_id(&new_id);
        log::info!("id updated from {} to {}", id, new_id);
    }

    pub fn set_permanent_password(password: &str) {
        if HARD_SETTINGS
            .read()
            .unwrap()
            .get("password")
            .map_or(false, |v| v == password)
        {
            return;
        }
        let mut config = CONFIG.write().unwrap();
        if password == config.password {
            return;
        }
        config.password = password.into();
        config.store();
        Self::clear_trusted_devices();
    }

    pub fn get_permanent_password() -> String {
        let mut password = CONFIG.read().unwrap().password.clone();
        if password.is_empty() {
            if let Some(v) = HARD_SETTINGS.read().unwrap().get("password") {
                password = v.to_owned();
            }
        }
        password
    }

    pub fn set_salt(salt: &str) {
        let mut config = CONFIG.write().unwrap();
        if salt == config.salt {
            return;
        }
        config.salt = salt.into();
        config.store();
    }

    pub fn get_salt() -> String {
        let mut salt = CONFIG.read().unwrap().salt.clone();
        if salt.is_empty() {
            salt = Config::get_auto_password(6);
            Config::set_salt(&salt);
        }
        salt
    }

    pub fn set_socks(socks: Option<Socks5Server>) {
        let mut config = CONFIG2.write().unwrap();
        if config.socks == socks {
            return;
        }
        config.socks = socks;
        config.store();
    }

    #[inline]
    fn get_socks_from_custom_client_advanced_settings(
        settings: &HashMap<String, String>,
    ) -> Option<Socks5Server> {
        let url = settings.get(keys::OPTION_PROXY_URL)?;
        Some(Socks5Server {
            proxy: url.to_owned(),
            username: settings
                .get(keys::OPTION_PROXY_USERNAME)
                .map(|x| x.to_string())
                .unwrap_or_default(),
            password: settings
                .get(keys::OPTION_PROXY_PASSWORD)
                .map(|x| x.to_string())
                .unwrap_or_default(),
        })
    }

    pub fn get_socks() -> Option<Socks5Server> {
        Self::get_socks_from_custom_client_advanced_settings(&OVERWRITE_SETTINGS.read().unwrap())
            .or(CONFIG2.read().unwrap().socks.clone())
            .or(Self::get_socks_from_custom_client_advanced_settings(
                &DEFAULT_SETTINGS.read().unwrap(),
            ))
    }

    #[inline]
    pub fn is_proxy() -> bool {
        Self::get_network_type() != NetworkType::Direct
    }

    pub fn get_network_type() -> NetworkType {
        if OVERWRITE_SETTINGS
            .read()
            .unwrap()
            .get(keys::OPTION_PROXY_URL)
            .is_some()
        {
            return NetworkType::ProxySocks;
        }
        if CONFIG2.read().unwrap().socks.is_some() {
            return NetworkType::ProxySocks;
        }
        if DEFAULT_SETTINGS
            .read()
            .unwrap()
            .get(keys::OPTION_PROXY_URL)
            .is_some()
        {
            return NetworkType::ProxySocks;
        }
        NetworkType::Direct
    }

    pub fn get_unlock_pin() -> String {
        CONFIG2.read().unwrap().unlock_pin.clone()
    }

    pub fn set_unlock_pin(pin: &str) {
        let mut config = CONFIG2.write().unwrap();
        if pin == config.unlock_pin {
            return;
        }
        config.unlock_pin = pin.to_string();
        config.store();
    }

    pub fn get_trusted_devices_json() -> String {
        serde_json::to_string(&Self::get_trusted_devices()).unwrap_or_default()
    }

    pub fn get_trusted_devices() -> Vec<TrustedDevice> {
        let (devices, synced) = TRUSTED_DEVICES.read().unwrap().clone();
        if synced {
            return devices;
        }
        let devices = CONFIG2.read().unwrap().trusted_devices.clone();
        let (devices, succ, store) = decrypt_str_or_original(&devices, PASSWORD_ENC_VERSION);
        if succ {
            let mut devices: Vec<TrustedDevice> =
                serde_json::from_str(&devices).unwrap_or_default();
            let len = devices.len();
            devices.retain(|d| !d.outdate());
            if store || devices.len() != len {
                Self::set_trusted_devices(devices.clone());
            }
            *TRUSTED_DEVICES.write().unwrap() = (devices.clone(), true);
            devices
        } else {
            Default::default()
        }
    }

    fn set_trusted_devices(mut trusted_devices: Vec<TrustedDevice>) {
        trusted_devices.retain(|d| !d.outdate());
        let devices = serde_json::to_string(&trusted_devices).unwrap_or_default();
        let max_len = 1024 * 1024;
        if devices.bytes().len() > max_len {
            log::error!("Trusted devices too large: {}", devices.bytes().len());
            return;
        }
        let devices = encrypt_str_or_original(&devices, PASSWORD_ENC_VERSION, max_len);
        let mut config = CONFIG2.write().unwrap();
        config.trusted_devices = devices;
        config.store();
        *TRUSTED_DEVICES.write().unwrap() = (trusted_devices, true);
    }

    pub fn add_trusted_device(device: TrustedDevice) {
        let mut devices = Self::get_trusted_devices();
        devices.retain(|d| d.hwid != device.hwid);
        devices.push(device);
        Self::set_trusted_devices(devices);
    }

    pub fn remove_trusted_devices(hwids: &Vec<Bytes>) {
        let mut devices = Self::get_trusted_devices();
        devices.retain(|d| !hwids.contains(&d.hwid));
        Self::set_trusted_devices(devices);
    }

    pub fn clear_trusted_devices() {
        Self::set_trusted_devices(Default::default());
    }

    pub fn get() -> Config {
        return CONFIG.read().unwrap().clone();
    }

    pub fn set(cfg: Config) -> bool {
        let mut lock = CONFIG.write().unwrap();
        if *lock == cfg {
            return false;
        }
        *lock = cfg;
        lock.store();
        true
    }

    fn with_extension(path: PathBuf) -> PathBuf {
        let ext = path.extension();
        if let Some(ext) = ext {
            let ext = format!("{}.toml", ext.to_string_lossy());
            path.with_extension(ext)
        } else {
            path.with_extension("toml")
        }
    }
}

const PEERS: &str = "peers";

impl PeerConfig {
    pub fn load(id: &str) -> PeerConfig {
        let _lock = CONFIG.read().unwrap();
        match confy::load_path(Self::path(id)) {
            Ok(config) => {
                let mut config: PeerConfig = config;
                let mut store = false;
                let (password, _, store2) =
                    decrypt_vec_or_original(&config.password, PASSWORD_ENC_VERSION);
                config.password = password;
                store = store || store2;
                for opt in ["rdp_password", "os-username", "os-password"] {
                    if let Some(v) = config.options.get_mut(opt) {
                        let (encrypted, _, store2) =
                            decrypt_str_or_original(v, PASSWORD_ENC_VERSION);
                        *v = encrypted;
                        store = store || store2;
                    }
                }
                if store {
                    config.store(id);
                }
                config
            }
            Err(err) => {
                if let confy::ConfyError::GeneralLoadError(err) = &err {
                    if err.kind() == std::io::ErrorKind::NotFound {
                        return Default::default();
                    }
                }
                log::error!("Failed to load peer config '{}': {}", id, err);
                Default::default()
            }
        }
    }

    pub fn store(&self, id: &str) {
        let _lock = CONFIG.read().unwrap();
        let mut config = self.clone();
        config.password =
            encrypt_vec_or_original(&config.password, PASSWORD_ENC_VERSION, ENCRYPT_MAX_LEN);
        for opt in ["rdp_password", "os-username", "os-password"] {
            if let Some(v) = config.options.get_mut(opt) {
                *v = encrypt_str_or_original(v, PASSWORD_ENC_VERSION, ENCRYPT_MAX_LEN)
            }
        }
        if let Err(err) = store_path(Self::path(id), config) {
            log::error!("Failed to store config: {}", err);
        }
        NEW_STORED_PEER_CONFIG.lock().unwrap().insert(id.to_owned());
    }

    pub fn remove(id: &str) {
        fs::remove_file(Self::path(id)).ok();
    }

    fn path(id: &str) -> PathBuf {
        //If the id contains invalid chars, encode it
        let forbidden_paths = Regex::new(r".*[<>:/\\|\?\*].*");
        let path: PathBuf;
        if let Ok(forbidden_paths) = forbidden_paths {
            let id_encoded = if forbidden_paths.is_match(id) {
                "base64_".to_string() + base64::encode(id, base64::Variant::Original).as_str()
            } else {
                id.to_string()
            };
            path = [PEERS, id_encoded.as_str()].iter().collect();
        } else {
            log::warn!("Regex create failed: {:?}", forbidden_paths.err());
            // fallback for failing to create this regex.
            path = [PEERS, id.replace(":", "_").as_str()].iter().collect();
        }
        Config::with_extension(Config::path(path))
    }

    pub fn peers(id_filters: Option<Vec<String>>) -> Vec<(String, SystemTime, PeerConfig)> {
        if let Ok(peers) = Config::path(PEERS).read_dir() {
            if let Ok(peers) = peers
                .map(|res| res.map(|e| e.path()))
                .collect::<Result<Vec<_>, _>>()
            {
                let mut peers: Vec<_> = peers
                    .iter()
                    .filter(|p| {
                        p.is_file()
                            && p.extension().map(|p| p.to_str().unwrap_or("")) == Some("toml")
                    })
                    .map(|p| {
                        let id = p
                            .file_stem()
                            .map(|p| p.to_str().unwrap_or(""))
                            .unwrap_or("")
                            .to_owned();

                        let id_decoded_string = if id.starts_with("base64_") && id.len() != 7 {
                            let id_decoded = base64::decode(&id[7..], base64::Variant::Original)
                                .unwrap_or_default();
                            String::from_utf8_lossy(&id_decoded).as_ref().to_owned()
                        } else {
                            id
                        };
                        (id_decoded_string, p)
                    })
                    .filter(|(id, _)| {
                        let Some(filters) = &id_filters else {
                            return true;
                        };
                        filters.contains(id)
                    })
                    .map(|(id, p)| {
                        let t = crate::get_modified_time(p);
                        let c = PeerConfig::load(&id);
                        if c.info.platform.is_empty() {
                            fs::remove_file(p).ok();
                        }
                        (id, t, c)
                    })
                    .filter(|p| !p.2.info.platform.is_empty())
                    .collect();
                peers.sort_unstable_by(|a, b| b.1.cmp(&a.1));
                return peers;
            }
        }
        Default::default()
    }

    pub fn exists(id: &str) -> bool {
        Self::path(id).exists()
    }

    serde_field_string!(
        default_view_style,
        deserialize_view_style,
        UserDefaultConfig::read(keys::OPTION_VIEW_STYLE)
    );
    serde_field_string!(
        default_scroll_style,
        deserialize_scroll_style,
        UserDefaultConfig::read(keys::OPTION_SCROLL_STYLE)
    );
    serde_field_string!(
        default_image_quality,
        deserialize_image_quality,
        UserDefaultConfig::read(keys::OPTION_IMAGE_QUALITY)
    );
    serde_field_string!(
        default_reverse_mouse_wheel,
        deserialize_reverse_mouse_wheel,
        UserDefaultConfig::read(keys::OPTION_REVERSE_MOUSE_WHEEL)
    );
    serde_field_string!(
        default_displays_as_individual_windows,
        deserialize_displays_as_individual_windows,
        UserDefaultConfig::read(keys::OPTION_DISPLAYS_AS_INDIVIDUAL_WINDOWS)
    );
    serde_field_string!(
        default_use_all_my_displays_for_the_remote_session,
        deserialize_use_all_my_displays_for_the_remote_session,
        UserDefaultConfig::read(keys::OPTION_USE_ALL_MY_DISPLAYS_FOR_THE_REMOTE_SESSION)
    );

    fn default_custom_image_quality() -> Vec<i32> {
        let f: f64 = UserDefaultConfig::read(keys::OPTION_CUSTOM_IMAGE_QUALITY)
            .parse()
            .unwrap_or(50.0);
        vec![f as _]
    }

    fn deserialize_custom_image_quality<'de, D>(deserializer: D) -> Result<Vec<i32>, D::Error>
    where
        D: de::Deserializer<'de>,
    {
        let v: Vec<i32> = de::Deserialize::deserialize(deserializer)?;
        if v.len() == 1 && v[0] >= 10 && v[0] <= 0xFFF {
            Ok(v)
        } else {
            Ok(Self::default_custom_image_quality())
        }
    }

    fn default_options() -> HashMap<String, String> {
        let mut mp: HashMap<String, String> = Default::default();
        [
            keys::OPTION_CODEC_PREFERENCE,
            keys::OPTION_CUSTOM_FPS,
            keys::OPTION_ZOOM_CURSOR,
            keys::OPTION_TOUCH_MODE,
            keys::OPTION_I444,
            keys::OPTION_SWAP_LEFT_RIGHT_MOUSE,
            keys::OPTION_COLLAPSE_TOOLBAR,
        ]
        .map(|key| {
            mp.insert(key.to_owned(), UserDefaultConfig::read(key));
        });
        mp
    }
}

serde_field_bool!(
    ShowRemoteCursor,
    "show_remote_cursor",
    default_show_remote_cursor,
    "ShowRemoteCursor::default_show_remote_cursor"
);
serde_field_bool!(
    FollowRemoteCursor,
    "follow_remote_cursor",
    default_follow_remote_cursor,
    "FollowRemoteCursor::default_follow_remote_cursor"
);

serde_field_bool!(
    FollowRemoteWindow,
    "follow_remote_window",
    default_follow_remote_window,
    "FollowRemoteWindow::default_follow_remote_window"
);
serde_field_bool!(
    ShowQualityMonitor,
    "show_quality_monitor",
    default_show_quality_monitor,
    "ShowQualityMonitor::default_show_quality_monitor"
);
serde_field_bool!(
    DisableAudio,
    "disable_audio",
    default_disable_audio,
    "DisableAudio::default_disable_audio"
);
serde_field_bool!(
    EnableFileCopyPaste,
    "enable-file-copy-paste",
    default_enable_file_copy_paste,
    "EnableFileCopyPaste::default_enable_file_copy_paste"
);
serde_field_bool!(
    DisableClipboard,
    "disable_clipboard",
    default_disable_clipboard,
    "DisableClipboard::default_disable_clipboard"
);
serde_field_bool!(
    LockAfterSessionEnd,
    "lock_after_session_end",
    default_lock_after_session_end,
    "LockAfterSessionEnd::default_lock_after_session_end"
);
serde_field_bool!(
    PrivacyMode,
    "privacy_mode",
    default_privacy_mode,
    "PrivacyMode::default_privacy_mode"
);

serde_field_bool!(
    AllowSwapKey,
    "allow_swap_key",
    default_allow_swap_key,
    "AllowSwapKey::default_allow_swap_key"
);

serde_field_bool!(
    ViewOnly,
    "view_only",
    default_view_only,
    "ViewOnly::default_view_only"
);

serde_field_bool!(
    SyncInitClipboard,
    "sync-init-clipboard",
    default_sync_init_clipboard,
    "SyncInitClipboard::default_sync_init_clipboard"
);

#[derive(Debug, Default, Serialize, Deserialize, Clone)]
pub struct LocalConfig {
    #[serde(default, deserialize_with = "deserialize_string")]
    remote_id: String, // latest used one
    #[serde(default, deserialize_with = "deserialize_string")]
    kb_layout_type: String,
    #[serde(default, deserialize_with = "deserialize_size")]
    size: Size,
    #[serde(default, deserialize_with = "deserialize_vec_string")]
    pub fav: Vec<String>,
    #[serde(default, deserialize_with = "deserialize_hashmap_string_string")]
    options: HashMap<String, String>,
    // Various data for flutter ui
    #[serde(default, deserialize_with = "deserialize_hashmap_string_string")]
    ui_flutter: HashMap<String, String>,
}

impl LocalConfig {
    fn load() -> LocalConfig {
        Config::load_::<LocalConfig>("_local")
    }

    fn store(&self) {
        Config::store_(self, "_local");
    }

    pub fn get_kb_layout_type() -> String {
        LOCAL_CONFIG.read().unwrap().kb_layout_type.clone()
    }

    pub fn set_kb_layout_type(kb_layout_type: String) {
        let mut config = LOCAL_CONFIG.write().unwrap();
        config.kb_layout_type = kb_layout_type;
        config.store();
    }

    pub fn get_size() -> Size {
        LOCAL_CONFIG.read().unwrap().size
    }

    pub fn set_size(x: i32, y: i32, w: i32, h: i32) {
        let mut config = LOCAL_CONFIG.write().unwrap();
        let size = (x, y, w, h);
        if size == config.size || size.2 < 300 || size.3 < 300 {
            return;
        }
        config.size = size;
        config.store();
    }

    pub fn set_remote_id(remote_id: &str) {
        let mut config = LOCAL_CONFIG.write().unwrap();
        if remote_id == config.remote_id {
            return;
        }
        config.remote_id = remote_id.into();
        config.store();
    }

    pub fn get_remote_id() -> String {
        LOCAL_CONFIG.read().unwrap().remote_id.clone()
    }

    pub fn set_fav(fav: Vec<String>) {
        let mut lock = LOCAL_CONFIG.write().unwrap();
        if lock.fav == fav {
            return;
        }
        lock.fav = fav;
        lock.store();
    }

    pub fn get_fav() -> Vec<String> {
        LOCAL_CONFIG.read().unwrap().fav.clone()
    }

    pub fn get_option(k: &str) -> String {
        get_or(
            &OVERWRITE_LOCAL_SETTINGS,
            &LOCAL_CONFIG.read().unwrap().options,
            &DEFAULT_LOCAL_SETTINGS,
            k,
        )
        .unwrap_or_default()
    }

    // Usually get_option should be used.
    pub fn get_option_from_file(k: &str) -> String {
        get_or(
            &OVERWRITE_LOCAL_SETTINGS,
            &Self::load().options,
            &DEFAULT_LOCAL_SETTINGS,
            k,
        )
        .unwrap_or_default()
    }

    pub fn get_bool_option(k: &str) -> bool {
        option2bool(k, &Self::get_option(k))
    }

    pub fn set_option(k: String, v: String) {
        if !is_option_can_save(&OVERWRITE_LOCAL_SETTINGS, &k, &DEFAULT_LOCAL_SETTINGS, &v) {
            return;
        }
        let mut config = LOCAL_CONFIG.write().unwrap();
        // The custom client will explictly set "default" as the default language.
        let is_custom_client_default_lang = k == keys::OPTION_LANGUAGE && v == "default";
        if is_custom_client_default_lang {
            config.options.insert(k, "".to_owned());
            config.store();
            return;
        }
        let v2 = if v.is_empty() { None } else { Some(&v) };
        if v2 != config.options.get(&k) {
            if v2.is_none() {
                config.options.remove(&k);
            } else {
                config.options.insert(k, v);
            }
            config.store();
        }
    }

    pub fn get_flutter_option(k: &str) -> String {
        get_or(
            &OVERWRITE_LOCAL_SETTINGS,
            &LOCAL_CONFIG.read().unwrap().ui_flutter,
            &DEFAULT_LOCAL_SETTINGS,
            k,
        )
        .unwrap_or_default()
    }

    pub fn set_flutter_option(k: String, v: String) {
        let mut config = LOCAL_CONFIG.write().unwrap();
        let v2 = if v.is_empty() { None } else { Some(&v) };
        if v2 != config.ui_flutter.get(&k) {
            if v2.is_none() {
                config.ui_flutter.remove(&k);
            } else {
                config.ui_flutter.insert(k, v);
            }
            config.store();
        }
    }
}

#[derive(Debug, Default, Serialize, Deserialize, Clone)]
pub struct DiscoveryPeer {
    #[serde(default, deserialize_with = "deserialize_string")]
    pub id: String,
    #[serde(default, deserialize_with = "deserialize_string")]
    pub username: String,
    #[serde(default, deserialize_with = "deserialize_string")]
    pub hostname: String,
    #[serde(default, deserialize_with = "deserialize_string")]
    pub platform: String,
    #[serde(default, deserialize_with = "deserialize_bool")]
    pub online: bool,
    #[serde(default, deserialize_with = "deserialize_hashmap_string_string")]
    pub ip_mac: HashMap<String, String>,
}

impl DiscoveryPeer {
    pub fn is_same_peer(&self, other: &DiscoveryPeer) -> bool {
        self.id == other.id && self.username == other.username
    }
}

#[derive(Debug, Default, Serialize, Deserialize, Clone)]
pub struct LanPeers {
    #[serde(default, deserialize_with = "deserialize_vec_discoverypeer")]
    pub peers: Vec<DiscoveryPeer>,
}

impl LanPeers {
    pub fn load() -> LanPeers {
        let _lock = CONFIG.read().unwrap();
        match confy::load_path(Config::file_("_lan_peers")) {
            Ok(peers) => peers,
            Err(err) => {
                log::error!("Failed to load lan peers: {}", err);
                Default::default()
            }
        }
    }

    pub fn store(peers: &[DiscoveryPeer]) {
        let f = LanPeers {
            peers: peers.to_owned(),
        };
        if let Err(err) = store_path(Config::file_("_lan_peers"), f) {
            log::error!("Failed to store lan peers: {}", err);
        }
    }

    pub fn modify_time() -> crate::ResultType<u64> {
        let p = Config::file_("_lan_peers");
        Ok(fs::metadata(p)?
            .modified()?
            .duration_since(SystemTime::UNIX_EPOCH)?
            .as_millis() as _)
    }
}

#[derive(Debug, Default, Serialize, Deserialize, Clone)]
pub struct UserDefaultConfig {
    #[serde(default, deserialize_with = "deserialize_hashmap_string_string")]
    options: HashMap<String, String>,
}

impl UserDefaultConfig {
    fn read(key: &str) -> String {
        let mut cfg = USER_DEFAULT_CONFIG.write().unwrap();
        // we do so, because default config may changed in another process, but we don't sync it
        // but no need to read every time, give a small interval to avoid too many redundant read waste
        if cfg.1.elapsed() > Duration::from_secs(1) {
            *cfg = (Self::load(), Instant::now());
        }
        cfg.0.get(key)
    }

    pub fn load() -> UserDefaultConfig {
        Config::load_::<UserDefaultConfig>("_default")
    }

    #[inline]
    fn store(&self) {
        Config::store_(self, "_default");
    }

    pub fn get(&self, key: &str) -> String {
        match key {
            #[cfg(any(target_os = "android", target_os = "ios"))]
            keys::OPTION_VIEW_STYLE => self.get_string(key, "adaptive", vec!["original"]),
            #[cfg(not(any(target_os = "android", target_os = "ios")))]
            keys::OPTION_VIEW_STYLE => self.get_string(key, "original", vec!["adaptive"]),
            keys::OPTION_SCROLL_STYLE => self.get_string(key, "scrollauto", vec!["scrollbar"]),
            keys::OPTION_IMAGE_QUALITY => {
                self.get_string(key, "balanced", vec!["best", "low", "custom"])
            }
            keys::OPTION_CODEC_PREFERENCE => {
                self.get_string(key, "auto", vec!["vp8", "vp9", "av1", "h264", "h265"])
            }
            keys::OPTION_CUSTOM_IMAGE_QUALITY => {
                self.get_double_string(key, 50.0, 10.0, 0xFFF as f64)
            }
            keys::OPTION_CUSTOM_FPS => self.get_double_string(key, 30.0, 5.0, 120.0),
            keys::OPTION_ENABLE_FILE_COPY_PASTE => self.get_string(key, "Y", vec!["", "N"]),
            _ => self
                .get_after(key)
                .map(|v| v.to_string())
                .unwrap_or_default(),
        }
    }

    pub fn set(&mut self, key: String, value: String) {
        if !is_option_can_save(
            &OVERWRITE_DISPLAY_SETTINGS,
            &key,
            &DEFAULT_DISPLAY_SETTINGS,
            &value,
        ) {
            return;
        }
        if value.is_empty() {
            self.options.remove(&key);
        } else {
            self.options.insert(key, value);
        }
        self.store();
    }

    #[inline]
    fn get_string(&self, key: &str, default: &str, others: Vec<&str>) -> String {
        match self.get_after(key) {
            Some(option) => {
                if others.contains(&option.as_str()) {
                    option.to_owned()
                } else {
                    default.to_owned()
                }
            }
            None => default.to_owned(),
        }
    }

    #[inline]
    fn get_double_string(&self, key: &str, default: f64, min: f64, max: f64) -> String {
        match self.get_after(key) {
            Some(option) => {
                let v: f64 = option.parse().unwrap_or(default);
                if v >= min && v <= max {
                    v.to_string()
                } else {
                    default.to_string()
                }
            }
            None => default.to_string(),
        }
    }

    fn get_after(&self, k: &str) -> Option<String> {
        get_or(
            &OVERWRITE_DISPLAY_SETTINGS,
            &self.options,
            &DEFAULT_DISPLAY_SETTINGS,
            k,
        )
    }
}

#[derive(Debug, Default, Serialize, Deserialize, Clone)]
pub struct AbPeer {
    #[serde(
        default,
        deserialize_with = "deserialize_string",
        skip_serializing_if = "String::is_empty"
    )]
    pub id: String,
    #[serde(
        default,
        deserialize_with = "deserialize_string",
        skip_serializing_if = "String::is_empty"
    )]
    pub hash: String,
    #[serde(
        default,
        deserialize_with = "deserialize_string",
        skip_serializing_if = "String::is_empty"
    )]
    pub username: String,
    #[serde(
        default,
        deserialize_with = "deserialize_string",
        skip_serializing_if = "String::is_empty"
    )]
    pub hostname: String,
    #[serde(
        default,
        deserialize_with = "deserialize_string",
        skip_serializing_if = "String::is_empty"
    )]
    pub platform: String,
    #[serde(
        default,
        deserialize_with = "deserialize_string",
        skip_serializing_if = "String::is_empty"
    )]
    pub alias: String,
    #[serde(default, deserialize_with = "deserialize_vec_string")]
    pub tags: Vec<String>,
}

#[derive(Debug, Default, Serialize, Deserialize, Clone)]
pub struct AbEntry {
    #[serde(
        default,
        deserialize_with = "deserialize_string",
        skip_serializing_if = "String::is_empty"
    )]
    pub guid: String,
    #[serde(
        default,
        deserialize_with = "deserialize_string",
        skip_serializing_if = "String::is_empty"
    )]
    pub name: String,
    #[serde(default, deserialize_with = "deserialize_vec_abpeer")]
    pub peers: Vec<AbPeer>,
    #[serde(default, deserialize_with = "deserialize_vec_string")]
    pub tags: Vec<String>,
    #[serde(
        default,
        deserialize_with = "deserialize_string",
        skip_serializing_if = "String::is_empty"
    )]
    pub tag_colors: String,
}

impl AbEntry {
    pub fn personal(&self) -> bool {
        self.name == "My address book" || self.name == "Legacy address book"
    }
}

#[derive(Debug, Default, Serialize, Deserialize, Clone)]
pub struct Ab {
    #[serde(
        default,
        deserialize_with = "deserialize_string",
        skip_serializing_if = "String::is_empty"
    )]
    pub access_token: String,
    #[serde(default, deserialize_with = "deserialize_vec_abentry")]
    pub ab_entries: Vec<AbEntry>,
}

impl Ab {
    fn path() -> PathBuf {
        let filename = format!("{}_ab", APP_NAME.read().unwrap().clone());
        Config::path(filename)
    }

    pub fn store(json: String) {
        if let Ok(mut file) = std::fs::File::create(Self::path()) {
            let data = compress(json.as_bytes());
            let max_len = 64 * 1024 * 1024;
            if data.len() > max_len {
                // maxlen of function decompress
                log::error!("ab data too large, {} > {}", data.len(), max_len);
                return;
            }
            if let Ok(data) = symmetric_crypt(&data, true) {
                file.write_all(&data).ok();
            }
        };
    }

    pub fn load() -> Ab {
        if let Ok(mut file) = std::fs::File::open(Self::path()) {
            let mut data = vec![];
            if file.read_to_end(&mut data).is_ok() {
                if let Ok(data) = symmetric_crypt(&data, false) {
                    let data = decompress(&data);
                    if let Ok(ab) = serde_json::from_str::<Ab>(&String::from_utf8_lossy(&data)) {
                        return ab;
                    }
                }
            }
        };
        Self::remove();
        Ab::default()
    }

    pub fn remove() {
        std::fs::remove_file(Self::path()).ok();
    }
}

// use default value when field type is wrong
macro_rules! deserialize_default {
    ($func_name:ident, $return_type:ty) => {
        fn $func_name<'de, D>(deserializer: D) -> Result<$return_type, D::Error>
        where
            D: de::Deserializer<'de>,
        {
            Ok(de::Deserialize::deserialize(deserializer).unwrap_or_default())
        }
    };
}

#[derive(Debug, Default, Serialize, Deserialize, Clone)]
pub struct GroupPeer {
    #[serde(
        default,
        deserialize_with = "deserialize_string",
        skip_serializing_if = "String::is_empty"
    )]
    pub id: String,
    #[serde(
        default,
        deserialize_with = "deserialize_string",
        skip_serializing_if = "String::is_empty"
    )]
    pub username: String,
    #[serde(
        default,
        deserialize_with = "deserialize_string",
        skip_serializing_if = "String::is_empty"
    )]
    pub hostname: String,
    #[serde(
        default,
        deserialize_with = "deserialize_string",
        skip_serializing_if = "String::is_empty"
    )]
    pub platform: String,
    #[serde(
        default,
        deserialize_with = "deserialize_string",
        skip_serializing_if = "String::is_empty"
    )]
    pub login_name: String,
}

#[derive(Debug, Default, Serialize, Deserialize, Clone)]
pub struct GroupUser {
    #[serde(
        default,
        deserialize_with = "deserialize_string",
        skip_serializing_if = "String::is_empty"
    )]
    pub name: String,
}

#[derive(Debug, Default, Serialize, Deserialize, Clone)]
pub struct Group {
    #[serde(
        default,
        deserialize_with = "deserialize_string",
        skip_serializing_if = "String::is_empty"
    )]
    pub access_token: String,
    #[serde(default, deserialize_with = "deserialize_vec_groupuser")]
    pub users: Vec<GroupUser>,
    #[serde(default, deserialize_with = "deserialize_vec_grouppeer")]
    pub peers: Vec<GroupPeer>,
}

impl Group {
    fn path() -> PathBuf {
        let filename = format!("{}_group", APP_NAME.read().unwrap().clone());
        Config::path(filename)
    }

    pub fn store(json: String) {
        if let Ok(mut file) = std::fs::File::create(Self::path()) {
            let data = compress(json.as_bytes());
            let max_len = 64 * 1024 * 1024;
            if data.len() > max_len {
                // maxlen of function decompress
                return;
            }
            if let Ok(data) = symmetric_crypt(&data, true) {
                file.write_all(&data).ok();
            }
        };
    }

    pub fn load() -> Self {
        if let Ok(mut file) = std::fs::File::open(Self::path()) {
            let mut data = vec![];
            if file.read_to_end(&mut data).is_ok() {
                if let Ok(data) = symmetric_crypt(&data, false) {
                    let data = decompress(&data);
                    if let Ok(group) = serde_json::from_str::<Self>(&String::from_utf8_lossy(&data))
                    {
                        return group;
                    }
                }
            }
        };
        Self::remove();
        Self::default()
    }

    pub fn remove() {
        std::fs::remove_file(Self::path()).ok();
    }
}

#[derive(Debug, Default, Serialize, Deserialize, Clone)]
pub struct TrustedDevice {
    pub hwid: Bytes,
    pub time: i64,
    pub id: String,
    pub name: String,
    pub platform: String,
}

impl TrustedDevice {
    pub fn outdate(&self) -> bool {
        const DAYS_90: i64 = 90 * 24 * 60 * 60 * 1000;
        self.time + DAYS_90 < crate::get_time()
    }
}

deserialize_default!(deserialize_string, String);
deserialize_default!(deserialize_bool, bool);
deserialize_default!(deserialize_i32, i32);
deserialize_default!(deserialize_vec_u8, Vec<u8>);
deserialize_default!(deserialize_vec_string, Vec<String>);
deserialize_default!(deserialize_vec_i32_string_i32, Vec<(i32, String, i32)>);
deserialize_default!(deserialize_vec_discoverypeer, Vec<DiscoveryPeer>);
deserialize_default!(deserialize_vec_abpeer, Vec<AbPeer>);
deserialize_default!(deserialize_vec_abentry, Vec<AbEntry>);
deserialize_default!(deserialize_vec_groupuser, Vec<GroupUser>);
deserialize_default!(deserialize_vec_grouppeer, Vec<GroupPeer>);
deserialize_default!(deserialize_keypair, KeyPair);
deserialize_default!(deserialize_size, Size);
deserialize_default!(deserialize_hashmap_string_string, HashMap<String, String>);
deserialize_default!(deserialize_hashmap_string_bool,  HashMap<String, bool>);
deserialize_default!(deserialize_hashmap_resolutions, HashMap<String, Resolution>);

#[inline]
fn get_or(
    a: &RwLock<HashMap<String, String>>,
    b: &HashMap<String, String>,
    c: &RwLock<HashMap<String, String>>,
    k: &str,
) -> Option<String> {
    a.read()
        .unwrap()
        .get(k)
        .or(b.get(k))
        .or(c.read().unwrap().get(k))
        .cloned()
}

#[inline]
fn is_option_can_save(
    overwrite: &RwLock<HashMap<String, String>>,
    k: &str,
    defaults: &RwLock<HashMap<String, String>>,
    v: &str,
) -> bool {
    if overwrite.read().unwrap().contains_key(k)
        || defaults.read().unwrap().get(k).map_or(false, |x| x == v)
    {
        return false;
    }
    true
}

#[inline]
pub fn is_incoming_only() -> bool {
    HARD_SETTINGS
        .read()
        .unwrap()
        .get("conn-type")
        .map_or(false, |x| x == ("incoming"))
}

#[inline]
pub fn is_outgoing_only() -> bool {
    HARD_SETTINGS
        .read()
        .unwrap()
        .get("conn-type")
        .map_or(false, |x| x == ("outgoing"))
}

#[inline]
fn is_some_hard_opton(name: &str) -> bool {
    HARD_SETTINGS
        .read()
        .unwrap()
        .get(name)
        .map_or(false, |x| x == ("Y"))
}

#[inline]
pub fn is_disable_tcp_listen() -> bool {
    is_some_hard_opton("disable-tcp-listen")
}

#[inline]
pub fn is_disable_settings() -> bool {
    is_some_hard_opton("disable-settings")
}

#[inline]
pub fn is_disable_ab() -> bool {
    is_some_hard_opton("disable-ab")
}

#[inline]
pub fn is_disable_account() -> bool {
    is_some_hard_opton("disable-account")
}

#[inline]
pub fn is_disable_installation() -> bool {
    is_some_hard_opton("disable-installation")
}

// This function must be kept the same as the one in flutter and sciter code.
// flutter: flutter/lib/common.dart -> option2bool()
// sciter: Does not have the function, but it should be kept the same.
pub fn option2bool(option: &str, value: &str) -> bool {
    if option.starts_with("enable-") {
        value != "N"
    } else if option.starts_with("allow-")
        || option == "stop-service"
        || option == keys::OPTION_DIRECT_SERVER
        || option == "force-always-relay"
    {
        value == "Y"
    } else {
        value != "N"
    }
}

pub mod keys {
    pub const OPTION_VIEW_ONLY: &str = "view_only";
    pub const OPTION_SHOW_MONITORS_TOOLBAR: &str = "show_monitors_toolbar";
    pub const OPTION_COLLAPSE_TOOLBAR: &str = "collapse_toolbar";
    pub const OPTION_SHOW_REMOTE_CURSOR: &str = "show_remote_cursor";
    pub const OPTION_FOLLOW_REMOTE_CURSOR: &str = "follow_remote_cursor";
    pub const OPTION_FOLLOW_REMOTE_WINDOW: &str = "follow_remote_window";
    pub const OPTION_ZOOM_CURSOR: &str = "zoom-cursor";
    pub const OPTION_SHOW_QUALITY_MONITOR: &str = "show_quality_monitor";
    pub const OPTION_DISABLE_AUDIO: &str = "disable_audio";
    pub const OPTION_ENABLE_FILE_COPY_PASTE: &str = "enable-file-copy-paste";
    pub const OPTION_DISABLE_CLIPBOARD: &str = "disable_clipboard";
    pub const OPTION_LOCK_AFTER_SESSION_END: &str = "lock_after_session_end";
    pub const OPTION_PRIVACY_MODE: &str = "privacy_mode";
    pub const OPTION_TOUCH_MODE: &str = "touch-mode";
    pub const OPTION_I444: &str = "i444";
    pub const OPTION_REVERSE_MOUSE_WHEEL: &str = "reverse_mouse_wheel";
    pub const OPTION_SWAP_LEFT_RIGHT_MOUSE: &str = "swap-left-right-mouse";
    pub const OPTION_DISPLAYS_AS_INDIVIDUAL_WINDOWS: &str = "displays_as_individual_windows";
    pub const OPTION_USE_ALL_MY_DISPLAYS_FOR_THE_REMOTE_SESSION: &str =
        "use_all_my_displays_for_the_remote_session";
    pub const OPTION_VIEW_STYLE: &str = "view_style";
    pub const OPTION_SCROLL_STYLE: &str = "scroll_style";
    pub const OPTION_IMAGE_QUALITY: &str = "image_quality";
    pub const OPTION_CUSTOM_IMAGE_QUALITY: &str = "custom_image_quality";
    pub const OPTION_CUSTOM_FPS: &str = "custom-fps";
    pub const OPTION_CODEC_PREFERENCE: &str = "codec-preference";
    pub const OPTION_SYNC_INIT_CLIPBOARD: &str = "sync-init-clipboard";
    pub const OPTION_THEME: &str = "theme";
    pub const OPTION_LANGUAGE: &str = "lang";
    pub const OPTION_REMOTE_MENUBAR_DRAG_LEFT: &str = "remote-menubar-drag-left";
    pub const OPTION_REMOTE_MENUBAR_DRAG_RIGHT: &str = "remote-menubar-drag-right";
    pub const OPTION_HIDE_AB_TAGS_PANEL: &str = "hideAbTagsPanel";
    pub const OPTION_ENABLE_CONFIRM_CLOSING_TABS: &str = "enable-confirm-closing-tabs";
    pub const OPTION_ENABLE_OPEN_NEW_CONNECTIONS_IN_TABS: &str =
        "enable-open-new-connections-in-tabs";
    pub const OPTION_TEXTURE_RENDER: &str = "use-texture-render";
    pub const OPTION_ENABLE_CHECK_UPDATE: &str = "enable-check-update";
    pub const OPTION_SYNC_AB_WITH_RECENT_SESSIONS: &str = "sync-ab-with-recent-sessions";
    pub const OPTION_SYNC_AB_TAGS: &str = "sync-ab-tags";
    pub const OPTION_FILTER_AB_BY_INTERSECTION: &str = "filter-ab-by-intersection";
    pub const OPTION_ACCESS_MODE: &str = "access-mode";
    pub const OPTION_ENABLE_KEYBOARD: &str = "enable-keyboard";
    pub const OPTION_ENABLE_CLIPBOARD: &str = "enable-clipboard";
    pub const OPTION_ENABLE_FILE_TRANSFER: &str = "enable-file-transfer";
    pub const OPTION_ENABLE_AUDIO: &str = "enable-audio";
    pub const OPTION_ENABLE_TUNNEL: &str = "enable-tunnel";
    pub const OPTION_ENABLE_REMOTE_RESTART: &str = "enable-remote-restart";
    pub const OPTION_ENABLE_RECORD_SESSION: &str = "enable-record-session";
    pub const OPTION_ENABLE_BLOCK_INPUT: &str = "enable-block-input";
    pub const OPTION_ALLOW_REMOTE_CONFIG_MODIFICATION: &str = "allow-remote-config-modification";
    pub const OPTION_ENABLE_LAN_DISCOVERY: &str = "enable-lan-discovery";
    pub const OPTION_DIRECT_SERVER: &str = "direct-server";
    pub const OPTION_DIRECT_ACCESS_PORT: &str = "direct-access-port";
    pub const OPTION_WHITELIST: &str = "whitelist";
    pub const OPTION_ALLOW_AUTO_DISCONNECT: &str = "allow-auto-disconnect";
    pub const OPTION_AUTO_DISCONNECT_TIMEOUT: &str = "auto-disconnect-timeout";
    pub const OPTION_ALLOW_ONLY_CONN_WINDOW_OPEN: &str = "allow-only-conn-window-open";
    pub const OPTION_ALLOW_AUTO_RECORD_INCOMING: &str = "allow-auto-record-incoming";
    pub const OPTION_ALLOW_AUTO_RECORD_OUTGOING: &str = "allow-auto-record-outgoing";
    pub const OPTION_VIDEO_SAVE_DIRECTORY: &str = "video-save-directory";
    pub const OPTION_ENABLE_ABR: &str = "enable-abr";
    pub const OPTION_ALLOW_REMOVE_WALLPAPER: &str = "allow-remove-wallpaper";
    pub const OPTION_ALLOW_ALWAYS_SOFTWARE_RENDER: &str = "allow-always-software-render";
    pub const OPTION_ALLOW_LINUX_HEADLESS: &str = "allow-linux-headless";
    pub const OPTION_ENABLE_HWCODEC: &str = "enable-hwcodec";
    pub const OPTION_APPROVE_MODE: &str = "approve-mode";
    pub const OPTION_VERIFICATION_METHOD: &str = "verification-method";
    pub const OPTION_CUSTOM_RENDEZVOUS_SERVER: &str = "custom-rendezvous-server";
    pub const OPTION_API_SERVER: &str = "api-server";
    pub const OPTION_KEY: &str = "key";
    pub const OPTION_PRESET_ADDRESS_BOOK_NAME: &str = "preset-address-book-name";
    pub const OPTION_PRESET_ADDRESS_BOOK_TAG: &str = "preset-address-book-tag";
    pub const OPTION_ENABLE_DIRECTX_CAPTURE: &str = "enable-directx-capture";
    pub const OPTION_ENABLE_ANDROID_SOFTWARE_ENCODING_HALF_SCALE: &str =
        "enable-android-software-encoding-half-scale";
    pub const OPTION_ENABLE_TRUSTED_DEVICES: &str = "enable-trusted-devices";
    pub const OPTION_AV1_TEST: &str = "av1-test";

    // buildin options
    pub const OPTION_DISPLAY_NAME: &str = "display-name";
    pub const OPTION_DISABLE_UDP: &str = "disable-udp";
    pub const OPTION_PRESET_USERNAME: &str = "preset-user-name";
    pub const OPTION_PRESET_STRATEGY_NAME: &str = "preset-strategy-name";
    pub const OPTION_REMOVE_PRESET_PASSWORD_WARNING: &str = "remove-preset-password-warning";
    pub const OPTION_HIDE_SECURITY_SETTINGS: &str = "hide-security-settings";
    pub const OPTION_HIDE_NETWORK_SETTINGS: &str = "hide-network-settings";
    pub const OPTION_HIDE_SERVER_SETTINGS: &str = "hide-server-settings";
    pub const OPTION_HIDE_PROXY_SETTINGS: &str = "hide-proxy-settings";
    pub const OPTION_HIDE_USERNAME_ON_CARD: &str = "hide-username-on-card";
    pub const OPTION_HIDE_HELP_CARDS: &str = "hide-help-cards";
    pub const OPTION_DEFAULT_CONNECT_PASSWORD: &str = "default-connect-password";
    pub const OPTION_HIDE_TRAY: &str = "hide-tray";
    pub const OPTION_ONE_WAY_CLIPBOARD_REDIRECTION: &str = "one-way-clipboard-redirection";
    pub const OPTION_ALLOW_LOGON_SCREEN_PASSWORD: &str = "allow-logon-screen-password";
    pub const OPTION_ONE_WAY_FILE_TRANSFER: &str = "one-way-file-transfer";

    // flutter local options
    pub const OPTION_FLUTTER_REMOTE_MENUBAR_STATE: &str = "remoteMenubarState";
    pub const OPTION_FLUTTER_PEER_SORTING: &str = "peer-sorting";
    pub const OPTION_FLUTTER_PEER_TAB_INDEX: &str = "peer-tab-index";
    pub const OPTION_FLUTTER_PEER_TAB_ORDER: &str = "peer-tab-order";
    pub const OPTION_FLUTTER_PEER_TAB_VISIBLE: &str = "peer-tab-visible";
    pub const OPTION_FLUTTER_PEER_CARD_UI_TYLE: &str = "peer-card-ui-type";
    pub const OPTION_FLUTTER_CURRENT_AB_NAME: &str = "current-ab-name";
    pub const OPTION_ALLOW_REMOTE_CM_MODIFICATION: &str = "allow-remote-cm-modification";

    // android floating window options
    pub const OPTION_DISABLE_FLOATING_WINDOW: &str = "disable-floating-window";
    pub const OPTION_FLOATING_WINDOW_SIZE: &str = "floating-window-size";
    pub const OPTION_FLOATING_WINDOW_UNTOUCHABLE: &str = "floating-window-untouchable";
    pub const OPTION_FLOATING_WINDOW_TRANSPARENCY: &str = "floating-window-transparency";
    pub const OPTION_FLOATING_WINDOW_SVG: &str = "floating-window-svg";

    // android keep screen on
    pub const OPTION_KEEP_SCREEN_ON: &str = "keep-screen-on";

    pub const OPTION_DISABLE_GROUP_PANEL: &str = "disable-group-panel";
    pub const OPTION_PRE_ELEVATE_SERVICE: &str = "pre-elevate-service";

    // proxy settings
    // The following options are not real keys, they are just used for custom client advanced settings.
    // The real keys are in Config2::socks.
    pub const OPTION_PROXY_URL: &str = "proxy-url";
    pub const OPTION_PROXY_USERNAME: &str = "proxy-username";
    pub const OPTION_PROXY_PASSWORD: &str = "proxy-password";

    // DEFAULT_DISPLAY_SETTINGS, OVERWRITE_DISPLAY_SETTINGS
    pub const KEYS_DISPLAY_SETTINGS: &[&str] = &[
        OPTION_VIEW_ONLY,
        OPTION_SHOW_MONITORS_TOOLBAR,
        OPTION_COLLAPSE_TOOLBAR,
        OPTION_SHOW_REMOTE_CURSOR,
        OPTION_FOLLOW_REMOTE_CURSOR,
        OPTION_FOLLOW_REMOTE_WINDOW,
        OPTION_ZOOM_CURSOR,
        OPTION_SHOW_QUALITY_MONITOR,
        OPTION_DISABLE_AUDIO,
        OPTION_ENABLE_FILE_COPY_PASTE,
        OPTION_DISABLE_CLIPBOARD,
        OPTION_LOCK_AFTER_SESSION_END,
        OPTION_PRIVACY_MODE,
        OPTION_TOUCH_MODE,
        OPTION_I444,
        OPTION_REVERSE_MOUSE_WHEEL,
        OPTION_SWAP_LEFT_RIGHT_MOUSE,
        OPTION_DISPLAYS_AS_INDIVIDUAL_WINDOWS,
        OPTION_USE_ALL_MY_DISPLAYS_FOR_THE_REMOTE_SESSION,
        OPTION_VIEW_STYLE,
        OPTION_SCROLL_STYLE,
        OPTION_IMAGE_QUALITY,
        OPTION_CUSTOM_IMAGE_QUALITY,
        OPTION_CUSTOM_FPS,
        OPTION_CODEC_PREFERENCE,
        OPTION_SYNC_INIT_CLIPBOARD,
    ];
    // DEFAULT_LOCAL_SETTINGS, OVERWRITE_LOCAL_SETTINGS
    pub const KEYS_LOCAL_SETTINGS: &[&str] = &[
        OPTION_THEME,
        OPTION_LANGUAGE,
        OPTION_ENABLE_CONFIRM_CLOSING_TABS,
        OPTION_ENABLE_OPEN_NEW_CONNECTIONS_IN_TABS,
        OPTION_TEXTURE_RENDER,
        OPTION_SYNC_AB_WITH_RECENT_SESSIONS,
        OPTION_SYNC_AB_TAGS,
        OPTION_FILTER_AB_BY_INTERSECTION,
        OPTION_REMOTE_MENUBAR_DRAG_LEFT,
        OPTION_REMOTE_MENUBAR_DRAG_RIGHT,
        OPTION_HIDE_AB_TAGS_PANEL,
        OPTION_FLUTTER_REMOTE_MENUBAR_STATE,
        OPTION_FLUTTER_PEER_SORTING,
        OPTION_FLUTTER_PEER_TAB_INDEX,
        OPTION_FLUTTER_PEER_TAB_ORDER,
        OPTION_FLUTTER_PEER_TAB_VISIBLE,
        OPTION_FLUTTER_PEER_CARD_UI_TYLE,
        OPTION_FLUTTER_CURRENT_AB_NAME,
        OPTION_DISABLE_FLOATING_WINDOW,
        OPTION_FLOATING_WINDOW_SIZE,
        OPTION_FLOATING_WINDOW_UNTOUCHABLE,
        OPTION_FLOATING_WINDOW_TRANSPARENCY,
        OPTION_FLOATING_WINDOW_SVG,
        OPTION_KEEP_SCREEN_ON,
        OPTION_DISABLE_GROUP_PANEL,
        OPTION_PRE_ELEVATE_SERVICE,
        OPTION_ALLOW_REMOTE_CM_MODIFICATION,
        OPTION_ALLOW_AUTO_RECORD_OUTGOING,
        OPTION_VIDEO_SAVE_DIRECTORY,
    ];
    // DEFAULT_SETTINGS, OVERWRITE_SETTINGS
    pub const KEYS_SETTINGS: &[&str] = &[
        OPTION_ACCESS_MODE,
        OPTION_ENABLE_KEYBOARD,
        OPTION_ENABLE_CLIPBOARD,
        OPTION_ENABLE_FILE_TRANSFER,
        OPTION_ENABLE_AUDIO,
        OPTION_ENABLE_TUNNEL,
        OPTION_ENABLE_REMOTE_RESTART,
        OPTION_ENABLE_RECORD_SESSION,
        OPTION_ENABLE_BLOCK_INPUT,
        OPTION_ALLOW_REMOTE_CONFIG_MODIFICATION,
        OPTION_ENABLE_LAN_DISCOVERY,
        OPTION_DIRECT_SERVER,
        OPTION_DIRECT_ACCESS_PORT,
        OPTION_WHITELIST,
        OPTION_ALLOW_AUTO_DISCONNECT,
        OPTION_AUTO_DISCONNECT_TIMEOUT,
        OPTION_ALLOW_ONLY_CONN_WINDOW_OPEN,
        OPTION_ALLOW_AUTO_RECORD_INCOMING,
        OPTION_ENABLE_ABR,
        OPTION_ALLOW_REMOVE_WALLPAPER,
        OPTION_ALLOW_ALWAYS_SOFTWARE_RENDER,
        OPTION_ALLOW_LINUX_HEADLESS,
        OPTION_ENABLE_HWCODEC,
        OPTION_APPROVE_MODE,
        OPTION_VERIFICATION_METHOD,
        OPTION_PROXY_URL,
        OPTION_PROXY_USERNAME,
        OPTION_PROXY_PASSWORD,
        OPTION_CUSTOM_RENDEZVOUS_SERVER,
        OPTION_API_SERVER,
        OPTION_KEY,
        OPTION_PRESET_ADDRESS_BOOK_NAME,
        OPTION_PRESET_ADDRESS_BOOK_TAG,
        OPTION_ENABLE_DIRECTX_CAPTURE,
        OPTION_ENABLE_ANDROID_SOFTWARE_ENCODING_HALF_SCALE,
        OPTION_ENABLE_TRUSTED_DEVICES,
    ];

    // BUILDIN_SETTINGS
    pub const KEYS_BUILDIN_SETTINGS: &[&str] = &[
        OPTION_DISPLAY_NAME,
        OPTION_DISABLE_UDP,
        OPTION_PRESET_USERNAME,
        OPTION_PRESET_STRATEGY_NAME,
        OPTION_REMOVE_PRESET_PASSWORD_WARNING,
        OPTION_HIDE_SECURITY_SETTINGS,
        OPTION_HIDE_NETWORK_SETTINGS,
        OPTION_HIDE_SERVER_SETTINGS,
        OPTION_HIDE_PROXY_SETTINGS,
        OPTION_HIDE_USERNAME_ON_CARD,
        OPTION_HIDE_HELP_CARDS,
        OPTION_DEFAULT_CONNECT_PASSWORD,
        OPTION_HIDE_TRAY,
        OPTION_ONE_WAY_CLIPBOARD_REDIRECTION,
        OPTION_ALLOW_LOGON_SCREEN_PASSWORD,
        OPTION_ONE_WAY_FILE_TRANSFER,
    ];
}

pub fn common_load<
    T: serde::Serialize + serde::de::DeserializeOwned + Default + std::fmt::Debug,
>(
    suffix: &str,
) -> T {
    Config::load_::<T>(suffix)
}

pub fn common_store<T: serde::Serialize>(config: &T, suffix: &str) {
    Config::store_(config, suffix);
}

#[cfg(test)]
mod tests {
    use super::*;

    #[test]
    fn test_serialize() {
        let cfg: Config = Default::default();
        let res = toml::to_string_pretty(&cfg);
        assert!(res.is_ok());
        let cfg: PeerConfig = Default::default();
        let res = toml::to_string_pretty(&cfg);
        assert!(res.is_ok());
    }

    #[test]
    fn test_overwrite_settings() {
        DEFAULT_SETTINGS
            .write()
            .unwrap()
            .insert("b".to_string(), "a".to_string());
        DEFAULT_SETTINGS
            .write()
            .unwrap()
            .insert("c".to_string(), "a".to_string());
        CONFIG2
            .write()
            .unwrap()
            .options
            .insert("a".to_string(), "b".to_string());
        CONFIG2
            .write()
            .unwrap()
            .options
            .insert("b".to_string(), "b".to_string());
        OVERWRITE_SETTINGS
            .write()
            .unwrap()
            .insert("b".to_string(), "c".to_string());
        OVERWRITE_SETTINGS
            .write()
            .unwrap()
            .insert("c".to_string(), "f".to_string());
        OVERWRITE_SETTINGS
            .write()
            .unwrap()
            .insert("d".to_string(), "c".to_string());
        let mut res: HashMap<String, String> = Default::default();
        res.insert("b".to_owned(), "c".to_string());
        res.insert("d".to_owned(), "c".to_string());
        res.insert("c".to_owned(), "a".to_string());
        Config::purify_options(&mut res);
        assert!(res.len() == 0);
        res.insert("b".to_owned(), "c".to_string());
        res.insert("d".to_owned(), "c".to_string());
        res.insert("c".to_owned(), "a".to_string());
        res.insert("f".to_owned(), "a".to_string());
        Config::purify_options(&mut res);
        assert!(res.len() == 1);
        res.insert("b".to_owned(), "c".to_string());
        res.insert("d".to_owned(), "c".to_string());
        res.insert("c".to_owned(), "a".to_string());
        res.insert("f".to_owned(), "a".to_string());
        res.insert("e".to_owned(), "d".to_string());
        Config::purify_options(&mut res);
        assert!(res.len() == 2);
        res.insert("b".to_owned(), "c".to_string());
        res.insert("d".to_owned(), "c".to_string());
        res.insert("c".to_owned(), "a".to_string());
        res.insert("f".to_owned(), "a".to_string());
        res.insert("c".to_owned(), "d".to_string());
        res.insert("d".to_owned(), "cc".to_string());
        Config::purify_options(&mut res);
        DEFAULT_SETTINGS
            .write()
            .unwrap()
            .insert("f".to_string(), "c".to_string());
        Config::purify_options(&mut res);
        assert!(res.len() == 2);
        DEFAULT_SETTINGS
            .write()
            .unwrap()
            .insert("f".to_string(), "a".to_string());
        Config::purify_options(&mut res);
        assert!(res.len() == 1);
        let res = Config::get_options();
        assert!(res["a"] == "b");
        assert!(res["c"] == "f");
        assert!(res["b"] == "c");
        assert!(res["d"] == "c");
        assert!(Config::get_option("a") == "b");
        assert!(Config::get_option("c") == "f");
        assert!(Config::get_option("b") == "c");
        assert!(Config::get_option("d") == "c");
        DEFAULT_SETTINGS.write().unwrap().clear();
        OVERWRITE_SETTINGS.write().unwrap().clear();
        CONFIG2.write().unwrap().options.clear();

        DEFAULT_LOCAL_SETTINGS
            .write()
            .unwrap()
            .insert("b".to_string(), "a".to_string());
        DEFAULT_LOCAL_SETTINGS
            .write()
            .unwrap()
            .insert("c".to_string(), "a".to_string());
        LOCAL_CONFIG
            .write()
            .unwrap()
            .options
            .insert("a".to_string(), "b".to_string());
        LOCAL_CONFIG
            .write()
            .unwrap()
            .options
            .insert("b".to_string(), "b".to_string());
        OVERWRITE_LOCAL_SETTINGS
            .write()
            .unwrap()
            .insert("b".to_string(), "c".to_string());
        OVERWRITE_LOCAL_SETTINGS
            .write()
            .unwrap()
            .insert("d".to_string(), "c".to_string());
        assert!(LocalConfig::get_option("a") == "b");
        assert!(LocalConfig::get_option("c") == "a");
        assert!(LocalConfig::get_option("b") == "c");
        assert!(LocalConfig::get_option("d") == "c");
        DEFAULT_LOCAL_SETTINGS.write().unwrap().clear();
        OVERWRITE_LOCAL_SETTINGS.write().unwrap().clear();
        LOCAL_CONFIG.write().unwrap().options.clear();

        DEFAULT_DISPLAY_SETTINGS
            .write()
            .unwrap()
            .insert("b".to_string(), "a".to_string());
        DEFAULT_DISPLAY_SETTINGS
            .write()
            .unwrap()
            .insert("c".to_string(), "a".to_string());
        USER_DEFAULT_CONFIG
            .write()
            .unwrap()
            .0
            .options
            .insert("a".to_string(), "b".to_string());
        USER_DEFAULT_CONFIG
            .write()
            .unwrap()
            .0
            .options
            .insert("b".to_string(), "b".to_string());
        OVERWRITE_DISPLAY_SETTINGS
            .write()
            .unwrap()
            .insert("b".to_string(), "c".to_string());
        OVERWRITE_DISPLAY_SETTINGS
            .write()
            .unwrap()
            .insert("d".to_string(), "c".to_string());
        assert!(UserDefaultConfig::read("a") == "b");
        assert!(UserDefaultConfig::read("c") == "a");
        assert!(UserDefaultConfig::read("b") == "c");
        assert!(UserDefaultConfig::read("d") == "c");
        DEFAULT_DISPLAY_SETTINGS.write().unwrap().clear();
        OVERWRITE_DISPLAY_SETTINGS.write().unwrap().clear();
        LOCAL_CONFIG.write().unwrap().options.clear();
    }

    #[test]
    fn test_config_deserialize() {
        let wrong_type_str = r#"
        id = true
        enc_id = []
        password = 1
        salt = "123456"
        key_pair = {}
        key_confirmed = "1"
        keys_confirmed = 1
        "#;
        let cfg = toml::from_str::<Config>(wrong_type_str);
        assert_eq!(
            cfg,
            Ok(Config {
                salt: "123456".to_string(),
                ..Default::default()
            })
        );

        let wrong_field_str = r#"
        hello = "world"
        key_confirmed = true
        "#;
        let cfg = toml::from_str::<Config>(wrong_field_str);
        assert_eq!(
            cfg,
            Ok(Config {
                key_confirmed: true,
                ..Default::default()
            })
        );
    }

    #[test]
    fn test_peer_config_deserialize() {
        let default_peer_config = toml::from_str::<PeerConfig>("").unwrap();
        // test custom_resolution
        {
            let wrong_type_str = r#"
            view_style = "adaptive"
            scroll_style = "scrollbar"
            custom_resolutions = true
            "#;
            let mut cfg_to_compare = default_peer_config.clone();
            cfg_to_compare.view_style = "adaptive".to_string();
            cfg_to_compare.scroll_style = "scrollbar".to_string();
            let cfg = toml::from_str::<PeerConfig>(wrong_type_str);
            assert_eq!(cfg, Ok(cfg_to_compare), "Failed to test wrong_type_str");

            let wrong_type_str = r#"
            view_style = "adaptive"
            scroll_style = "scrollbar"
            [custom_resolutions.0]
            w = "1920"
            h = 1080
            "#;
            let mut cfg_to_compare = default_peer_config.clone();
            cfg_to_compare.view_style = "adaptive".to_string();
            cfg_to_compare.scroll_style = "scrollbar".to_string();
            let cfg = toml::from_str::<PeerConfig>(wrong_type_str);
            assert_eq!(cfg, Ok(cfg_to_compare), "Failed to test wrong_type_str");

            let wrong_field_str = r#"
            [custom_resolutions.0]
            w = 1920
            h = 1080
            hello = "world"
            [ui_flutter]
            "#;
            let mut cfg_to_compare = default_peer_config.clone();
            cfg_to_compare.custom_resolutions =
                HashMap::from([("0".to_string(), Resolution { w: 1920, h: 1080 })]);
            let cfg = toml::from_str::<PeerConfig>(wrong_field_str);
            assert_eq!(cfg, Ok(cfg_to_compare), "Failed to test wrong_field_str");
        }
    }

    #[test]
    fn test_store_load() {
        let peerconfig_id = "123456789";
        let cfg: PeerConfig = Default::default();
        cfg.store(&peerconfig_id);
        assert_eq!(PeerConfig::load(&peerconfig_id), cfg);

        #[cfg(not(windows))]
        {
            use std::os::unix::fs::PermissionsExt;
            assert_eq!(
                // ignore file type information by masking with 0o777 (see https://stackoverflow.com/a/50045872)
                fs::metadata(PeerConfig::path(&peerconfig_id))
                    .expect("reading metadata failed")
                    .permissions()
                    .mode()
                    & 0o777,
                0o600
            );
        }
    }
}<|MERGE_RESOLUTION|>--- conflicted
+++ resolved
@@ -98,11 +98,7 @@
 ];
 
 pub const RENDEZVOUS_SERVERS: &[&str] = &["hwrustdesk.lxjl.love"];
-<<<<<<< HEAD
-pub const OPTION_API_SERVER: &str = "hwrustdesk.lxjl.love";
-=======
 pub const API_SERVER: &str = "https://hwrustdesk.lxjl.love";
->>>>>>> 748bbba7
 pub const RS_PUB_KEY: &str = "Lixi40233251";
 
 pub const RENDEZVOUS_PORT: i32 = 21116;
